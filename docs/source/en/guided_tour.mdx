<!--Copyright 2024 The HuggingFace Team. All rights reserved.

Licensed under the Apache License, Version 2.0 (the "License"); you may not use this file except in compliance with
the License. You may obtain a copy of the License at

http://www.apache.org/licenses/LICENSE-2.0

Unless required by applicable law or agreed to in writing, software distributed under the License is distributed on
an "AS IS" BASIS, WITHOUT WARRANTIES OR CONDITIONS OF ANY KIND, either express or implied. See the License for the
specific language governing permissions and limitations under the License.

⚠️ Note that this file is in Markdown but contain specific syntax for our doc-builder (similar to MDX) that may not be
rendered properly in your Markdown viewer.

-->
# Agents - Guided tour

[[open-in-colab]]

In this guided visit, you will learn how to build an agent, how to run it, and how to customize it to make it work better for your use-case.

### Building your agent

To initialize a minimal agent, you need at least these two arguments:

- `model`, a text-generation model to power your agent - because the agent is different from a simple LLM, it is a system that uses a LLM as its engine. You can use any of these options:
    - [`TransformersModel`] takes a pre-initialized `transformers` pipeline to run inference on your local machine using `transformers`.
<<<<<<< HEAD
    - [`InferenceClientModel`] leverages a `huggingface_hub.InferenceClient` under the hood and supports all Inference Providers on the Hub: Cerebras, Cohere, Fal, Fireworks, HF-Inference, Hyperbolic, Nebius, Novita, Replicate, SambaNova, Together, and more.
=======
    - [`HfApiModel`] leverages a `huggingface_hub.InferenceClient` under the hood and supports all Inference Providers on the Hub: Cerebras, Cohere, Fal, Fireworks, HF-Inference, Hyperbolic, Nebius, Novita, Replicate, SambaNova, Together, and more.
>>>>>>> 954361f0
    - [`LiteLLMModel`] similarly lets you call 100+ different models and providers through [LiteLLM](https://docs.litellm.ai/)!
    - [`AzureOpenAIServerModel`] allows you to use OpenAI models deployed in [Azure](https://azure.microsoft.com/en-us/products/ai-services/openai-service).
    - [`AmazonBedrockServerModel`] allows you to use Amazon Bedrock in [AWS](https://aws.amazon.com/bedrock/?nc1=h_ls).
    - [`MLXModel`] creates a [mlx-lm](https://pypi.org/project/mlx-lm/) pipeline to run inference on your local machine.

- `tools`, a list of `Tools` that the agent can use to solve the task. It can be an empty list. You can also add the default toolbox on top of your `tools` list by defining the optional argument `add_base_tools=True`.

Once you have these two arguments, `tools` and `model`,  you can create an agent and run it. You can use any LLM you'd like, either through [Inference Providers](https://huggingface.co/blog/inference-providers), [transformers](https://github.com/huggingface/transformers/), [ollama](https://ollama.com/), [LiteLLM](https://www.litellm.ai/), [Azure OpenAI](https://azure.microsoft.com/en-us/products/ai-services/openai-service), [Amazon Bedrock](https://aws.amazon.com/bedrock/?nc1=h_ls), or [mlx-lm](https://pypi.org/project/mlx-lm/).

<hfoptions id="Pick a LLM">
<<<<<<< HEAD
<hfoption id="HF Inference Providers">
=======
<hfoption id="Inference Providers">
>>>>>>> 954361f0

Inference Providers need a `HF_TOKEN` to authenticate, but a free HF account already comes with included credits. Upgrade to PRO to raise your included credits.

To access gated models or rise your rate limits with a PRO account, you need to set the environment variable `HF_TOKEN` or pass `token` variable upon initialization of `InferenceClientModel`. You can get your token from your [settings page](https://huggingface.co/settings/tokens)

```python
from smolagents import CodeAgent, InferenceClientModel

model_id = "meta-llama/Llama-3.3-70B-Instruct" 

<<<<<<< HEAD
model = InferenceClientModel(model_id=model_id, token="<YOUR_HUGGINGFACEHUB_API_TOKEN>") # You can choose to not pass any model_id to InferenceClientModel to use a default model
=======
model = HfApiModel(model_id=model_id, token="<YOUR_HUGGINGFACEHUB_API_TOKEN>") # You can choose to not pass any model_id to HfApiModel to use a default model
>>>>>>> 954361f0
# you can also specify a particular provider e.g. provider="together" or provider="sambanova"
agent = CodeAgent(tools=[], model=model, add_base_tools=True)

agent.run(
    "Could you give me the 118th number in the Fibonacci sequence?",
)
```
</hfoption>
<hfoption id="Local Transformers Model">

```python
# !pip install smolagents[transformers]
from smolagents import CodeAgent, TransformersModel

model_id = "meta-llama/Llama-3.2-3B-Instruct"

model = TransformersModel(model_id=model_id)
agent = CodeAgent(tools=[], model=model, add_base_tools=True)

agent.run(
    "Could you give me the 118th number in the Fibonacci sequence?",
)
```
</hfoption>
<hfoption id="OpenAI or Anthropic API">

To use `LiteLLMModel`, you need to set the environment variable `ANTHROPIC_API_KEY` or `OPENAI_API_KEY`, or pass `api_key` variable upon initialization.

```python
# !pip install smolagents[litellm]
from smolagents import CodeAgent, LiteLLMModel

model = LiteLLMModel(model_id="anthropic/claude-3-5-sonnet-latest", api_key="YOUR_ANTHROPIC_API_KEY") # Could use 'gpt-4o'
agent = CodeAgent(tools=[], model=model, add_base_tools=True)

agent.run(
    "Could you give me the 118th number in the Fibonacci sequence?",
)
```
</hfoption>
<hfoption id="Ollama">

```python
# !pip install smolagents[litellm]
from smolagents import CodeAgent, LiteLLMModel

model = LiteLLMModel(
    model_id="ollama_chat/llama3.2", # This model is a bit weak for agentic behaviours though
    api_base="http://localhost:11434", # replace with 127.0.0.1:11434 or remote open-ai compatible server if necessary
    api_key="YOUR_API_KEY", # replace with API key if necessary
    num_ctx=8192, # ollama default is 2048 which will fail horribly. 8192 works for easy tasks, more is better. Check https://huggingface.co/spaces/NyxKrage/LLM-Model-VRAM-Calculator to calculate how much VRAM this will need for the selected model.
)

agent = CodeAgent(tools=[], model=model, add_base_tools=True)

agent.run(
    "Could you give me the 118th number in the Fibonacci sequence?",
)
```
</hfoption>
<hfoption id="Azure OpenAI">

To connect to Azure OpenAI, you can either use `AzureOpenAIServerModel` directly, or use `LiteLLMModel` and configure it accordingly.

To initialize an instance of `AzureOpenAIServerModel`, you need to pass your model deployment name and then either pass the `azure_endpoint`, `api_key`, and `api_version` arguments, or set the environment variables `AZURE_OPENAI_ENDPOINT`, `AZURE_OPENAI_API_KEY`, and `OPENAI_API_VERSION`.

```python
# !pip install smolagents[openai]
from smolagents import CodeAgent, AzureOpenAIServerModel

model = AzureOpenAIServerModel(model_id="gpt-4o-mini")
agent = CodeAgent(tools=[], model=model, add_base_tools=True)

agent.run(
    "Could you give me the 118th number in the Fibonacci sequence?",
)
```

Similarly, you can configure `LiteLLMModel` to connect to Azure OpenAI as follows:

- pass your model deployment name as `model_id`, and make sure to prefix it with `azure/`
- make sure to set the environment variable `AZURE_API_VERSION`
- either pass the `api_base` and `api_key` arguments, or set the environment variables `AZURE_API_KEY`, and `AZURE_API_BASE`

```python
import os
from smolagents import CodeAgent, LiteLLMModel

AZURE_OPENAI_CHAT_DEPLOYMENT_NAME="gpt-35-turbo-16k-deployment" # example of deployment name

os.environ["AZURE_API_KEY"] = "" # api_key
os.environ["AZURE_API_BASE"] = "" # "https://example-endpoint.openai.azure.com"
os.environ["AZURE_API_VERSION"] = "" # "2024-10-01-preview"

model = LiteLLMModel(model_id="azure/" + AZURE_OPENAI_CHAT_DEPLOYMENT_NAME)
agent = CodeAgent(tools=[], model=model, add_base_tools=True)

agent.run(
   "Could you give me the 118th number in the Fibonacci sequence?",
)
```

</hfoption>
<hfoption id="Amazon Bedrock">

The `AmazonBedrockServerModel` class provides native integration with Amazon Bedrock, allowing for direct API calls and comprehensive configuration.

#### Basic Usage

```python
# !pip install smolagents[aws_sdk]
from smolagents import CodeAgent, AmazonBedrockServerModel

model = AmazonBedrockServerModel(model_id="anthropic.claude-3-sonnet-20240229-v1:0")
agent = CodeAgent(tools=[], model=model, add_base_tools=True)

agent.run(
    "Could you give me the 118th number in the Fibonacci sequence?",
)
```

#### Advanced Configuration

```python
import boto3
from smolagents import AmazonBedrockServerModel

# Create a custom Bedrock client
bedrock_client = boto3.client(
    'bedrock-runtime',
    region_name='us-east-1',
    aws_access_key_id='YOUR_ACCESS_KEY',
    aws_secret_access_key='YOUR_SECRET_KEY'
)

additional_api_config = {
    "inferenceConfig": {
        "maxTokens": 3000
    },
    "guardrailConfig": {
        "guardrailIdentifier": "identify1",
        "guardrailVersion": 'v1'
    },
}

# Initialize with comprehensive configuration
model = AmazonBedrockServerModel(
    model_id="us.amazon.nova-pro-v1:0",
    client=bedrock_client,  # Use custom client
    **additional_api_config
)

agent = CodeAgent(tools=[], model=model, add_base_tools=True)

agent.run(
    "Could you give me the 118th number in the Fibonacci sequence?",
)
```

#### Using LiteLLMModel

Alternatively, you can use `LiteLLMModel` with Bedrock models:

```python
from smolagents import LiteLLMModel, CodeAgent

model = LiteLLMModel(model_name="bedrock/anthropic.claude-3-sonnet-20240229-v1:0")
agent = CodeAgent(tools=[], model=model)

agent.run("Explain the concept of quantum computing")
```

</hfoption>
<hfoption id="mlx-lm">

```python
# !pip install smolagents[mlx-lm]
from smolagents import CodeAgent, MLXModel

mlx_model = MLXModel("mlx-community/Qwen2.5-Coder-32B-Instruct-4bit")
agent = CodeAgent(model=mlx_model, tools=[], add_base_tools=True)

agent.run("Could you give me the 118th number in the Fibonacci sequence?")
```

</hfoption>
</hfoptions>

#### CodeAgent and ToolCallingAgent

The [`CodeAgent`] is our default agent. It will write and execute python code snippets at each step.

By default, the execution is done in your local environment.
This should be safe because the only functions that can be called are the tools you provided (especially if it's only tools by Hugging Face) and a set of predefined safe functions like `print` or functions from the `math` module, so you're already limited in what can be executed.

The Python interpreter also doesn't allow imports by default outside of a safe list, so all the most obvious attacks shouldn't be an issue.
You can authorize additional imports by passing the authorized modules as a list of strings in argument `additional_authorized_imports` upon initialization of your [`CodeAgent`]:

```py
model = InferenceClientModel()
agent = CodeAgent(tools=[], model=model, additional_authorized_imports=['requests', 'bs4'])
agent.run("Could you get me the title of the page at url 'https://huggingface.co/blog'?")
```

Additionally, as an extra security layer, access to submodule is forbidden by default, unless explicitly authorized within the import list.
For instance, to access the `numpy.random` submodule, you need to add `'numpy.random'` to the `additional_authorized_imports` list.
This could also be authorized by using `numpy.*`, which will allow `numpy` as well as any subpackage like `numpy.random` and its own subpackages.

> [!WARNING]
> The LLM can generate arbitrary code that will then be executed: do not add any unsafe imports!

The execution will stop at any code trying to perform an illegal operation or if there is a regular Python error with the code generated by the agent.

You can also use [E2B code executor](https://e2b.dev/docs#what-is-e2-b) or Docker instead of a local Python interpreter. For E2B, first [set the `E2B_API_KEY` environment variable](https://e2b.dev/dashboard?tab=keys) and then pass `executor_type="e2b"` upon agent initialization. For Docker, pass `executor_type="docker"` during initialization.


> [!TIP]
> Learn more about code execution [in this tutorial](tutorials/secure_code_execution).

We also support the widely-used way of writing actions as JSON-like blobs: this is [`ToolCallingAgent`], it works much in the same way like [`CodeAgent`], of course without `additional_authorized_imports` since it doesn't execute code:

```py
from smolagents import ToolCallingAgent

agent = ToolCallingAgent(tools=[], model=model)
agent.run("Could you get me the title of the page at url 'https://huggingface.co/blog'?")
```

### Inspecting an agent run

Here are a few useful attributes to inspect what happened after a run:
- `agent.logs` stores the fine-grained logs of the agent. At every step of the agent's run, everything gets stored in a dictionary that then is appended to `agent.logs`.
- Running `agent.write_memory_to_messages()` writes the agent's memory as list of chat messages for the Model to view. This method goes over each step of the log and only stores what it's interested in as a message: for instance, it will save the system prompt and task in separate messages, then for each step it will store the LLM output as a message, and the tool call output as another message. Use this if you want a higher-level view of what has happened - but not every log will be transcripted by this method.

## Tools

A tool is an atomic function to be used by an agent. To be used by an LLM, it also needs a few attributes that constitute its API and will be used to describe to the LLM how to call this tool:
- A name
- A description
- Input types and descriptions
- An output type

You can for instance check the [`PythonInterpreterTool`]: it has a name, a description, input descriptions, an output type, and a `forward` method to perform the action.

When the agent is initialized, the tool attributes are used to generate a tool description which is baked into the agent's system prompt. This lets the agent know which tools it can use and why.

### Default toolbox

`smolagents` comes with a default toolbox for empowering agents, that you can add to your agent upon initialization with argument `add_base_tools=True`:

- **DuckDuckGo web search***: performs a web search using DuckDuckGo browser.
- **Python code interpreter**: runs your LLM generated Python code in a secure environment. This tool will only be added to [`ToolCallingAgent`] if you initialize it with `add_base_tools=True`, since code-based agent can already natively execute Python code
- **Transcriber**: a speech-to-text pipeline built on Whisper-Turbo that transcribes an audio to text.

You can manually use a tool by calling it with its arguments.

```python
from smolagents import DuckDuckGoSearchTool

search_tool = DuckDuckGoSearchTool()
print(search_tool("Who's the current president of Russia?"))
```

### Create a new tool

You can create your own tool for use cases not covered by the default tools from Hugging Face.
For example, let's create a tool that returns the most downloaded model for a given task from the Hub.

You'll start with the code below.

```python
from huggingface_hub import list_models

task = "text-classification"

most_downloaded_model = next(iter(list_models(filter=task, sort="downloads", direction=-1)))
print(most_downloaded_model.id)
```

This code can quickly be converted into a tool, just by wrapping it in a function and adding the `tool` decorator:
This is not the only way to build the tool: you can directly define it as a subclass of [`Tool`], which gives you more flexibility, for instance the possibility to initialize heavy class attributes.

Let's see how it works for both options:

<hfoptions id="build-a-tool">
<hfoption id="Decorate a function with @tool">

```py
from smolagents import tool

@tool
def model_download_tool(task: str) -> str:
    """
    This is a tool that returns the most downloaded model of a given task on the Hugging Face Hub.
    It returns the name of the checkpoint.

    Args:
        task: The task for which to get the download count.
    """
    most_downloaded_model = next(iter(list_models(filter=task, sort="downloads", direction=-1)))
    return most_downloaded_model.id
```

The function needs:
- A clear name. The name should be descriptive enough of what this tool does to help the LLM brain powering the agent. Since this tool returns the model with the most downloads for a task, let's name it `model_download_tool`.
- Type hints on both inputs and output
- A description, that includes an 'Args:' part where each argument is described (without a type indication this time, it will be pulled from the type hint). Same as for the tool name, this description is an instruction manual for the LLM powering you agent, so do not neglect it.

All these elements will be automatically baked into the agent's system prompt upon initialization: so strive to make them as clear as possible!

> [!TIP]
> This definition format is the same as tool schemas used in `apply_chat_template`, the only difference is the added `tool` decorator: read more on our tool use API [here](https://huggingface.co/blog/unified-tool-use#passing-tools-to-a-chat-template).
</hfoption>
<hfoption id="Subclass Tool">

```py
from smolagents import Tool

class ModelDownloadTool(Tool):
    name = "model_download_tool"
    description = "This is a tool that returns the most downloaded model of a given task on the Hugging Face Hub. It returns the name of the checkpoint."
    inputs = {"task": {"type": "string", "description": "The task for which to get the download count."}}
    output_type = "string"

    def forward(self, task: str) -> str:
        most_downloaded_model = next(iter(list_models(filter=task, sort="downloads", direction=-1)))
        return most_downloaded_model.id
```

The subclass needs the following attributes:
- A clear `name`. The name should be descriptive enough of what this tool does to help the LLM brain powering the agent. Since this tool returns the model with the most downloads for a task, let's name it `model_download_tool`.
- A `description`. Same as for the `name`, this description is an instruction manual for the LLM powering you agent, so do not neglect it.
- Input types and descriptions
- Output type
All these attributes will be automatically baked into the agent's system prompt upon initialization: so strive to make them as clear as possible!
</hfoption>
</hfoptions>


Then you can directly initialize your agent:
```py
from smolagents import CodeAgent, InferenceClientModel
agent = CodeAgent(tools=[model_download_tool], model=InferenceClientModel())
agent.run(
    "Can you give me the name of the model that has the most downloads in the 'text-to-video' task on the Hugging Face Hub?"
)
```

You get the following logs:
```text
╭──────────────────────────────────────── New run ─────────────────────────────────────────╮
│                                                                                          │
│ Can you give me the name of the model that has the most downloads in the 'text-to-video' │
│ task on the Hugging Face Hub?                                                            │
│                                                                                          │
╰─ InferenceClientModel - Qwen/Qwen2.5-Coder-32B-Instruct ───────────────────────────────────────────╯
━━━━━━━━━━━━━━━━━━━━━━━━━━━━━━━━━━━━━━━━━━ Step 0 ━━━━━━━━━━━━━━━━━━━━━━━━━━━━━━━━━━━━━━━━━━
╭─ Executing this code: ───────────────────────────────────────────────────────────────────╮
│   1 model_name = model_download_tool(task="text-to-video")                               │
│   2 print(model_name)                                                                    │
╰──────────────────────────────────────────────────────────────────────────────────────────╯
Execution logs:
ByteDance/AnimateDiff-Lightning

Out: None
[Step 0: Duration 0.27 seconds| Input tokens: 2,069 | Output tokens: 60]
━━━━━━━━━━━━━━━━━━━━━━━━━━━━━━━━━━━━━━━━━━ Step 1 ━━━━━━━━━━━━━━━━━━━━━━━━━━━━━━━━━━━━━━━━━━
╭─ Executing this code: ───────────────────────────────────────────────────────────────────╮
│   1 final_answer("ByteDance/AnimateDiff-Lightning")                                      │
╰──────────────────────────────────────────────────────────────────────────────────────────╯
Out - Final answer: ByteDance/AnimateDiff-Lightning
[Step 1: Duration 0.10 seconds| Input tokens: 4,288 | Output tokens: 148]
Out[20]: 'ByteDance/AnimateDiff-Lightning'
```

> [!TIP]
> Read more on tools in the [dedicated tutorial](./tutorials/tools#what-is-a-tool-and-how-to-build-one).

## Multi-agents

Multi-agent systems have been introduced with Microsoft's framework [Autogen](https://huggingface.co/papers/2308.08155).

In this type of framework, you have several agents working together to solve your task instead of only one.
It empirically yields better performance on most benchmarks. The reason for this better performance is conceptually simple: for many tasks, rather than using a do-it-all system, you would prefer to specialize units on sub-tasks. Here, having agents with separate tool sets and memories allows to achieve efficient specialization. For instance, why fill the memory of the code generating agent with all the content of webpages visited by the web search agent? It's better to keep them separate.

You can easily build hierarchical multi-agent systems with `smolagents`.

To do so, just ensure your agent has `name` and`description` attributes, which will then be embedded in the manager agent's system prompt to let it know how to call this managed agent, as we also do for tools.
Then you can pass this managed agent in the parameter managed_agents upon initialization of the manager agent.

Here's an example of making an agent that managed a specific web search agent using our [`DuckDuckGoSearchTool`]:

```py
from smolagents import CodeAgent, InferenceClientModel, DuckDuckGoSearchTool

model = InferenceClientModel()

web_agent = CodeAgent(
    tools=[DuckDuckGoSearchTool()],
    model=model,
    name="web_search",
    description="Runs web searches for you. Give it your query as an argument."
)

manager_agent = CodeAgent(
    tools=[], model=model, managed_agents=[web_agent]
)

manager_agent.run("Who is the CEO of Hugging Face?")
```

> [!TIP]
> For an in-depth example of an efficient multi-agent implementation, see [how we pushed our multi-agent system to the top of the GAIA leaderboard](https://huggingface.co/blog/beating-gaia).


## Talk with your agent and visualize its thoughts in a cool Gradio interface

You can use `GradioUI` to interactively submit tasks to your agent and observe its thought and execution process, here is an example:

```py
from smolagents import (
    load_tool,
    CodeAgent,
    InferenceClientModel,
    GradioUI
)

# Import tool from Hub
image_generation_tool = load_tool("m-ric/text-to-image", trust_remote_code=True)

model = InferenceClientModel(model_id=model_id)

# Initialize the agent with the image generation tool
agent = CodeAgent(tools=[image_generation_tool], model=model)

GradioUI(agent).launch()
```

Under the hood, when the user types a new answer, the agent is launched with `agent.run(user_request, reset=False)`.
The `reset=False` flag means the agent's memory is not flushed before launching this new task, which lets the conversation go on.

You can also use this `reset=False` argument to keep the conversation going in any other agentic application.

In gradio UIs, if you want to allow users to interrupt a running agent, you could do this with a button that triggers method `agent.interrupt()`.
This will stop the agent at the end of its current step, then raise an error.

## Next steps

Finally, when you've configured your agent to your needs, you can share it to the Hub!

```py
agent.push_to_hub("m-ric/my_agent")
```

Similarly, to load an agent that has been pushed to hub, if you trust the code from its tools, use:
```py
agent.from_hub("m-ric/my_agent", trust_remote_code=True)
```

For more in-depth usage, you will then want to check out our tutorials:
- [the explanation of how our code agents work](./tutorials/secure_code_execution)
- [this guide on how to build good agents](./tutorials/building_good_agents).
- [the in-depth guide for tool usage](./tutorials/building_good_agents).<|MERGE_RESOLUTION|>--- conflicted
+++ resolved
@@ -25,11 +25,7 @@
 
 - `model`, a text-generation model to power your agent - because the agent is different from a simple LLM, it is a system that uses a LLM as its engine. You can use any of these options:
     - [`TransformersModel`] takes a pre-initialized `transformers` pipeline to run inference on your local machine using `transformers`.
-<<<<<<< HEAD
     - [`InferenceClientModel`] leverages a `huggingface_hub.InferenceClient` under the hood and supports all Inference Providers on the Hub: Cerebras, Cohere, Fal, Fireworks, HF-Inference, Hyperbolic, Nebius, Novita, Replicate, SambaNova, Together, and more.
-=======
-    - [`HfApiModel`] leverages a `huggingface_hub.InferenceClient` under the hood and supports all Inference Providers on the Hub: Cerebras, Cohere, Fal, Fireworks, HF-Inference, Hyperbolic, Nebius, Novita, Replicate, SambaNova, Together, and more.
->>>>>>> 954361f0
     - [`LiteLLMModel`] similarly lets you call 100+ different models and providers through [LiteLLM](https://docs.litellm.ai/)!
     - [`AzureOpenAIServerModel`] allows you to use OpenAI models deployed in [Azure](https://azure.microsoft.com/en-us/products/ai-services/openai-service).
     - [`AmazonBedrockServerModel`] allows you to use Amazon Bedrock in [AWS](https://aws.amazon.com/bedrock/?nc1=h_ls).
@@ -40,11 +36,7 @@
 Once you have these two arguments, `tools` and `model`,  you can create an agent and run it. You can use any LLM you'd like, either through [Inference Providers](https://huggingface.co/blog/inference-providers), [transformers](https://github.com/huggingface/transformers/), [ollama](https://ollama.com/), [LiteLLM](https://www.litellm.ai/), [Azure OpenAI](https://azure.microsoft.com/en-us/products/ai-services/openai-service), [Amazon Bedrock](https://aws.amazon.com/bedrock/?nc1=h_ls), or [mlx-lm](https://pypi.org/project/mlx-lm/).
 
 <hfoptions id="Pick a LLM">
-<<<<<<< HEAD
-<hfoption id="HF Inference Providers">
-=======
 <hfoption id="Inference Providers">
->>>>>>> 954361f0
 
 Inference Providers need a `HF_TOKEN` to authenticate, but a free HF account already comes with included credits. Upgrade to PRO to raise your included credits.
 
@@ -55,11 +47,7 @@
 
 model_id = "meta-llama/Llama-3.3-70B-Instruct" 
 
-<<<<<<< HEAD
 model = InferenceClientModel(model_id=model_id, token="<YOUR_HUGGINGFACEHUB_API_TOKEN>") # You can choose to not pass any model_id to InferenceClientModel to use a default model
-=======
-model = HfApiModel(model_id=model_id, token="<YOUR_HUGGINGFACEHUB_API_TOKEN>") # You can choose to not pass any model_id to HfApiModel to use a default model
->>>>>>> 954361f0
 # you can also specify a particular provider e.g. provider="together" or provider="sambanova"
 agent = CodeAgent(tools=[], model=model, add_base_tools=True)
 
