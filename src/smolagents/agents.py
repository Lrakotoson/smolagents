#!/usr/bin/env python
# coding=utf-8

# Copyright 2024 The HuggingFace Inc. team. All rights reserved.
#
# Licensed under the Apache License, Version 2.0 (the "License");
# you may not use this file except in compliance with the License.
# You may obtain a copy of the License at
#
#     http://www.apache.org/licenses/LICENSE-2.0
#
# Unless required by applicable law or agreed to in writing, software
# distributed under the License is distributed on an "AS IS" BASIS,
# WITHOUT WARRANTIES OR CONDITIONS OF ANY KIND, either express or implied.
# See the License for the specific language governing permissions and
# limitations under the License.
import importlib
import inspect
import json
import os
import re
import tempfile
import textwrap
import time
from abc import ABC, abstractmethod
from collections import deque
from logging import getLogger
from pathlib import Path
from typing import TYPE_CHECKING, Any, Callable, Dict, Generator, List, Optional, Set, Tuple, TypedDict, Union

import jinja2
import yaml
from huggingface_hub import create_repo, metadata_update, snapshot_download, upload_folder
from jinja2 import StrictUndefined, Template
from rich.console import Group
from rich.live import Live
from rich.markdown import Markdown
from rich.panel import Panel
from rich.rule import Rule
from rich.text import Text


if TYPE_CHECKING:
    import PIL.Image

from .agent_types import AgentAudio, AgentImage, handle_agent_output_types
from .default_tools import TOOL_MAPPING, FinalAnswerTool
from .local_python_executor import BASE_BUILTIN_MODULES, LocalPythonExecutor, PythonExecutor, fix_final_answer_code
from .memory import (
    ActionStep,
    AgentMemory,
    FinalAnswerStep,
    Message,
    PlanningStep,
    SystemPromptStep,
    TaskStep,
    ToolCall,
)
from .models import ChatMessage, MessageRole, Model, parse_json_if_needed
from .monitoring import (
    YELLOW_HEX,
    AgentLogger,
    LogLevel,
    Monitor,
)
from .remote_executors import DockerExecutor, E2BExecutor
from .tools import Tool
from .utils import (
    AgentError,
    AgentExecutionError,
    AgentGenerationError,
    AgentMaxStepsError,
    AgentParsingError,
    AgentToolCallError,
    AgentToolExecutionError,
    is_valid_name,
    make_init_file,
    parse_code_blobs,
    truncate_content,
)


logger = getLogger(__name__)


def get_variable_names(self, template: str) -> Set[str]:
    pattern = re.compile(r"\{\{([^{}]+)\}\}")
    return {match.group(1).strip() for match in pattern.finditer(template)}


def populate_template(template: str, variables: Dict[str, Any]) -> str:
    compiled_template = Template(template, undefined=StrictUndefined)
    try:
        return compiled_template.render(**variables)
    except Exception as e:
        raise Exception(f"Error during jinja template rendering: {type(e).__name__}: {e}")


class PlanningPromptTemplate(TypedDict):
    """
    Prompt templates for the planning step.

    Args:
        plan (`str`): Initial plan prompt.
        update_plan_pre_messages (`str`): Update plan pre-messages prompt.
        update_plan_post_messages (`str`): Update plan post-messages prompt.
    """

    initial_plan: str
    update_plan_pre_messages: str
    update_plan_post_messages: str


class ManagedAgentPromptTemplate(TypedDict):
    """
    Prompt templates for the managed agent.

    Args:
        task (`str`): Task prompt.
        report (`str`): Report prompt.
    """

    task: str
    report: str


class FinalAnswerPromptTemplate(TypedDict):
    """
    Prompt templates for the final answer.

    Args:
        pre_messages (`str`): Pre-messages prompt.
        post_messages (`str`): Post-messages prompt.
    """

    pre_messages: str
    post_messages: str


class PromptTemplates(TypedDict):
    """
    Prompt templates for the agent.

    Args:
        system_prompt (`str`): System prompt.
        planning ([`~agents.PlanningPromptTemplate`]): Planning prompt templates.
        managed_agent ([`~agents.ManagedAgentPromptTemplate`]): Managed agent prompt templates.
        final_answer ([`~agents.FinalAnswerPromptTemplate`]): Final answer prompt templates.
    """

    system_prompt: str
    planning: PlanningPromptTemplate
    managed_agent: ManagedAgentPromptTemplate
    final_answer: FinalAnswerPromptTemplate


EMPTY_PROMPT_TEMPLATES = PromptTemplates(
    system_prompt="",
    planning=PlanningPromptTemplate(
        initial_plan="",
        update_plan_pre_messages="",
        update_plan_post_messages="",
    ),
    managed_agent=ManagedAgentPromptTemplate(task="", report=""),
    final_answer=FinalAnswerPromptTemplate(pre_messages="", post_messages=""),
)


class MultiStepAgent(ABC):
    """
    Agent class that solves the given task step by step, using the ReAct framework:
    While the objective is not reached, the agent will perform a cycle of action (given by the LLM) and observation (obtained from the environment).

    Args:
        tools (`list[Tool]`): [`Tool`]s that the agent can use.
        model (`Callable[[list[dict[str, str]]], ChatMessage]`): Model that will generate the agent's actions.
        prompt_templates ([`~agents.PromptTemplates`], *optional*): Prompt templates.
        max_steps (`int`, default `20`): Maximum number of steps the agent can take to solve the task.
        tool_parser (`Callable`, *optional*): Function used to parse the tool calls from the LLM output.
        add_base_tools (`bool`, default `False`): Whether to add the base tools to the agent's tools.
        verbosity_level (`LogLevel`, default `LogLevel.INFO`): Level of verbosity of the agent's logs.
        grammar (`dict[str, str]`, *optional*): Grammar used to parse the LLM output.
        managed_agents (`list`, *optional*): Managed agents that the agent can call.
        step_callbacks (`list[Callable]`, *optional*): Callbacks that will be called at each step.
        planning_interval (`int`, *optional*): Interval at which the agent will run a planning step.
        name (`str`, *optional*): Necessary for a managed agent only - the name by which this agent can be called.
        description (`str`, *optional*): Necessary for a managed agent only - the description of this agent.
        provide_run_summary (`bool`, *optional*): Whether to provide a run summary when called as a managed agent.
        final_answer_checks (`list`, *optional*): List of Callables to run before returning a final answer for checking validity.
    """

    def __init__(
        self,
        tools: List[Tool],
        model: Model,
        prompt_templates: Optional[PromptTemplates] = None,
        max_steps: int = 20,
        add_base_tools: bool = False,
        verbosity_level: LogLevel = LogLevel.INFO,
        grammar: Optional[Dict[str, str]] = None,
        managed_agents: Optional[List] = None,
        step_callbacks: Optional[List[Callable]] = None,
        planning_interval: Optional[int] = None,
        name: Optional[str] = None,
        description: Optional[str] = None,
        provide_run_summary: bool = False,
        final_answer_checks: Optional[List[Callable]] = None,
        logger: Optional[AgentLogger] = None,
    ):
        self.agent_name = self.__class__.__name__
        self.model = model
        self.stream_outputs = False
        self.prompt_templates = prompt_templates or EMPTY_PROMPT_TEMPLATES
        if prompt_templates is not None:
            missing_keys = set(EMPTY_PROMPT_TEMPLATES.keys()) - set(prompt_templates.keys())
            assert not missing_keys, (
                f"Some prompt templates are missing from your custom `prompt_templates`: {missing_keys}"
            )
            for key, value in EMPTY_PROMPT_TEMPLATES.items():
                if isinstance(value, dict):
                    for subkey in value.keys():
                        assert key in prompt_templates.keys() and (subkey in prompt_templates[key].keys()), (
                            f"Some prompt templates are missing from your custom `prompt_templates`: {subkey} under {key}"
                        )

        self.max_steps = max_steps
        self.step_number = 0
        self.grammar = grammar
        self.planning_interval = planning_interval
        self.state: dict[str, Any] = {}
        self.name = self._validate_name(name)
        self.description = description
        self.provide_run_summary = provide_run_summary
        self.final_answer_checks = final_answer_checks

        self._setup_managed_agents(managed_agents)
        self._setup_tools(tools, add_base_tools)
        self._validate_tools_and_managed_agents(tools, managed_agents)

        self.system_prompt = self.initialize_system_prompt()
        self.task: str | None = None
        self.memory = AgentMemory(self.system_prompt)

        if logger is None:
            self.logger = AgentLogger(level=verbosity_level)
        else:
            self.logger = logger

        self.monitor = Monitor(self.model, self.logger)
        self.step_callbacks = step_callbacks if step_callbacks is not None else []
        self.step_callbacks.append(self.monitor.update_metrics)

    def _validate_name(self, name: str | None) -> str | None:
        if name is not None and not is_valid_name(name):
            raise ValueError(f"Agent name '{name}' must be a valid Python identifier and not a reserved keyword.")
        return name

    def _setup_managed_agents(self, managed_agents: Optional[List] = None) -> None:
        """Setup managed agents with proper logging."""
        self.managed_agents = {}
        if managed_agents:
            assert all(agent.name and agent.description for agent in managed_agents), (
                "All managed agents need both a name and a description!"
            )
            self.managed_agents = {agent.name: agent for agent in managed_agents}

    def _setup_tools(self, tools, add_base_tools):
        assert all(isinstance(tool, Tool) for tool in tools), "All elements must be instance of Tool (or a subclass)"
        self.tools = {tool.name: tool for tool in tools}
        if add_base_tools:
            self.tools.update(
                {
                    name: cls()
                    for name, cls in TOOL_MAPPING.items()
                    if name != "python_interpreter" or self.__class__.__name__ == "ToolCallingAgent"
                }
            )
        self.tools.setdefault("final_answer", FinalAnswerTool())

    def _validate_tools_and_managed_agents(self, tools, managed_agents):
        tool_and_managed_agent_names = [tool.name for tool in tools]
        if managed_agents is not None:
            tool_and_managed_agent_names += [agent.name for agent in managed_agents]
        if self.name:
            tool_and_managed_agent_names.append(self.name)
        if len(tool_and_managed_agent_names) != len(set(tool_and_managed_agent_names)):
            raise ValueError(
                "Each tool or managed_agent should have a unique name! You passed these duplicate names: "
                f"{[name for name in tool_and_managed_agent_names if tool_and_managed_agent_names.count(name) > 1]}"
            )

    def run(
        self,
        task: str,
        stream: bool = False,
        reset: bool = True,
        images: Optional[List["PIL.Image.Image"]] = None,
        additional_args: Optional[Dict] = None,
        max_steps: Optional[int] = None,
    ):
        """
        Run the agent for the given task.

        Args:
            task (`str`): Task to perform.
            stream (`bool`): Whether to run in streaming mode.
                If `True`, returns a generator that yields each step as it is executed. You must iterate over this generator to process the individual steps (e.g., using a for loop or `next()`).
                If `False`, executes all steps internally and returns only the final answer after completion.
            reset (`bool`): Whether to reset the conversation or keep it going from previous run.
            images (`list[PIL.Image.Image]`, *optional*): Image(s) objects.
            additional_args (`dict`, *optional*): Any other variables that you want to pass to the agent run, for instance images or dataframes. Give them clear names!
            max_steps (`int`, *optional*): Maximum number of steps the agent can take to solve the task. if not provided, will use the agent's default value.

        Example:
        ```py
        from smolagents import CodeAgent
        agent = CodeAgent(tools=[])
        agent.run("What is the result of 2 power 3.7384?")
        ```
        """
        max_steps = max_steps or self.max_steps
        self.task = task
        self.interrupt_switch = False
        if additional_args is not None:
            self.state.update(additional_args)
            self.task += f"""
You have been provided with these additional arguments, that you can access using the keys as variables in your python code:
{str(additional_args)}."""

        self.system_prompt = self.initialize_system_prompt()
        self.memory.system_prompt = SystemPromptStep(system_prompt=self.system_prompt)
        if reset:
            self.memory.reset()
            self.monitor.reset()

        self.logger.log_task(
            content=self.task.strip(),
            subtitle=f"{type(self.model).__name__} - {(self.model.model_id if hasattr(self.model, 'model_id') else '')}",
            level=LogLevel.INFO,
            title=self.name if hasattr(self, "name") else None,
        )
        self.memory.steps.append(TaskStep(task=self.task, task_images=images))

        if getattr(self, "python_executor", None):
            self.python_executor.send_variables(variables=self.state)
            self.python_executor.send_tools({**self.tools, **self.managed_agents})

        if stream:
            # The steps are returned as they are executed through a generator to iterate on.
            return self._run_stream(task=self.task, max_steps=max_steps, images=images)
        # Outputs are returned only at the end. We only look at the last step.
        return deque(self._run_stream(task=self.task, max_steps=max_steps, images=images), maxlen=1)[0].final_answer

    def _run_stream(
        self, task: str, max_steps: int, images: List["PIL.Image.Image"] | None = None
    ) -> Generator[ActionStep | PlanningStep | FinalAnswerStep, None, None]:
        final_answer = None
        self.step_number = 1
        while final_answer is None and self.step_number <= max_steps:
            if self.interrupt_switch:
                raise AgentError("Agent interrupted.", self.logger)
            step_start_time = time.time()
            if self.planning_interval is not None and (
                self.step_number == 1 or (self.step_number - 1) % self.planning_interval == 0
            ):
                planning_step = self._generate_planning_step(
                    task, is_first_step=(self.step_number == 1), step=self.step_number
                )
                self.memory.steps.append(planning_step)
                yield planning_step
            action_step = ActionStep(
                step_number=self.step_number, start_time=step_start_time, observations_images=images
            )
            try:
                for el in self._execute_step(action_step):
                    yield el
                final_answer = el
            except AgentGenerationError as e:
                # Agent generation errors are not caused by a Model error but an implementation error: so we should raise them and exit.
                raise e
            except AgentError as e:
                # Other AgentError types are caused by the Model, so we should log them and iterate.
                action_step.error = e
            finally:
                self._finalize_step(action_step, step_start_time)
                self.memory.steps.append(action_step)
                yield action_step
                self.step_number += 1

        if final_answer is None and self.step_number == max_steps + 1:
            final_answer = self._handle_max_steps_reached(task, images, step_start_time)
            yield action_step
        yield FinalAnswerStep(handle_agent_output_types(final_answer))

    def _execute_step(self, memory_step: ActionStep) -> Generator[Any, None, None]:
        self.logger.log_rule(f"Step {self.step_number}", level=LogLevel.INFO)
        final_answer = None
        for el in self.step(memory_step):
            final_answer = el
            yield el
        if final_answer is not None and self.final_answer_checks:
            self._validate_final_answer(final_answer)
        yield final_answer

    def _validate_final_answer(self, final_answer: Any):
        for check_function in self.final_answer_checks:
            try:
                assert check_function(final_answer, self.memory)
            except Exception as e:
                raise AgentError(f"Check {check_function.__name__} failed with error: {e}", self.logger)

    def _finalize_step(self, memory_step: ActionStep, step_start_time: float):
        memory_step.end_time = time.time()
        memory_step.duration = memory_step.end_time - step_start_time
        for callback in self.step_callbacks:
            # For compatibility with old callbacks that don't take the agent as an argument
            callback(memory_step) if len(inspect.signature(callback).parameters) == 1 else callback(
                memory_step, agent=self
            )

    def _handle_max_steps_reached(self, task: str, images: List["PIL.Image.Image"], step_start_time: float) -> Any:
        final_answer = self.provide_final_answer(task, images)
        final_memory_step = ActionStep(
            step_number=self.step_number, error=AgentMaxStepsError("Reached max steps.", self.logger)
        )
        final_memory_step.action_output = final_answer
        final_memory_step.end_time = time.time()
        final_memory_step.duration = final_memory_step.end_time - step_start_time
        self.memory.steps.append(final_memory_step)
        for callback in self.step_callbacks:
            callback(final_memory_step) if len(inspect.signature(callback).parameters) == 1 else callback(
                final_memory_step, agent=self
            )
        return final_answer

    def _generate_planning_step(self, task, is_first_step: bool, step: int) -> PlanningStep:
        if is_first_step:
            input_messages = [
                {
                    "role": MessageRole.USER,
                    "content": [
                        {
                            "type": "text",
                            "text": populate_template(
                                self.prompt_templates["planning"]["initial_plan"],
                                variables={"task": task, "tools": self.tools, "managed_agents": self.managed_agents},
                            ),
                        }
                    ],
                }
            ]
            plan_message = self.model(input_messages, stop_sequences=["<end_plan>"])
            plan = textwrap.dedent(
                f"""Here are the facts I know and the plan of action that I will follow to solve the task:\n```\n{plan_message.content}\n```"""
            )
        else:
            # Summary mode removes the system prompt and previous planning messages output by the model.
            # Removing previous planning messages avoids influencing too much the new plan.
            memory_messages = self.write_memory_to_messages(summary_mode=True)
            plan_update_pre = {
                "role": MessageRole.SYSTEM,
                "content": [
                    {
                        "type": "text",
                        "text": populate_template(
                            self.prompt_templates["planning"]["update_plan_pre_messages"], variables={"task": task}
                        ),
                    }
                ],
            }
            plan_update_post = {
                "role": MessageRole.USER,
                "content": [
                    {
                        "type": "text",
                        "text": populate_template(
                            self.prompt_templates["planning"]["update_plan_post_messages"],
                            variables={
                                "task": task,
                                "tools": self.tools,
                                "managed_agents": self.managed_agents,
                                "remaining_steps": (self.max_steps - step),
                            },
                        ),
                    }
                ],
            }
            input_messages = [plan_update_pre] + memory_messages + [plan_update_post]
            plan_message = self.model(input_messages, stop_sequences=["<end_plan>"])
            plan = textwrap.dedent(
                f"""I still need to solve the task I was given:\n```\n{self.task}\n```\n\nHere are the facts I know and my new/updated plan of action to solve the task:\n```\n{plan_message.content}\n```"""
            )
        log_headline = "Initial plan" if is_first_step else "Updated plan"
        self.logger.log(Rule(f"[bold]{log_headline}", style="orange"), Text(plan), level=LogLevel.INFO)
        return PlanningStep(
            model_input_messages=input_messages,
            plan=plan,
            model_output_message=plan_message,
        )

    @property
    def logs(self):
        logger.warning(
            "The 'logs' attribute is deprecated and will soon be removed. Please use 'self.memory.steps' instead."
        )
        return [self.memory.system_prompt] + self.memory.steps

    @abstractmethod
    def initialize_system_prompt(self) -> str:
        """To be implemented in child classes"""
        ...

    def interrupt(self):
        """Interrupts the agent execution."""
        self.interrupt_switch = True

    def write_memory_to_messages(
        self,
        summary_mode: Optional[bool] = False,
    ) -> List[Message]:
        """
        Reads past llm_outputs, actions, and observations or errors from the memory into a series of messages
        that can be used as input to the LLM. Adds a number of keywords (such as PLAN, error, etc) to help
        the LLM.
        """
        messages = self.memory.system_prompt.to_messages(summary_mode=summary_mode)
        for memory_step in self.memory.steps:
            messages.extend(memory_step.to_messages(summary_mode=summary_mode))
        return messages

    def visualize(self):
        """Creates a rich tree visualization of the agent's structure."""
        self.logger.visualize_agent_tree(self)

    def extract_action(self, model_output: str, split_token: str) -> Tuple[str, str]:
        """
        Parse action from the LLM output

        Args:
            model_output (`str`): Output of the LLM
            split_token (`str`): Separator for the action. Should match the example in the system prompt.
        """
        try:
            split = model_output.split(split_token)
            rationale, action = (
                split[-2],
                split[-1],
            )  # NOTE: using indexes starting from the end solves for when you have more than one split_token in the output
        except Exception:
            raise AgentParsingError(
                f"No '{split_token}' token provided in your output.\nYour output:\n{model_output}\n. Be sure to include an action, prefaced with '{split_token}'!",
                self.logger,
            )
        return rationale.strip(), action.strip()

    def provide_final_answer(self, task: str, images: Optional[list["PIL.Image.Image"]] = None) -> str:
        """
        Provide the final answer to the task, based on the logs of the agent's interactions.

        Args:
            task (`str`): Task to perform.
            images (`list[PIL.Image.Image]`, *optional*): Image(s) objects.

        Returns:
            `str`: Final answer to the task.
        """
        messages = [
            {
                "role": MessageRole.SYSTEM,
                "content": [
                    {
                        "type": "text",
                        "text": self.prompt_templates["final_answer"]["pre_messages"],
                    }
                ],
            }
        ]
        if images:
            messages[0]["content"].append({"type": "image"})
        messages += self.write_memory_to_messages()[1:]
        messages += [
            {
                "role": MessageRole.USER,
                "content": [
                    {
                        "type": "text",
                        "text": populate_template(
                            self.prompt_templates["final_answer"]["post_messages"], variables={"task": task}
                        ),
                    }
                ],
            }
        ]
        try:
            chat_message: ChatMessage = self.model(messages)
            return chat_message.content
        except Exception as e:
            return f"Error in generating final LLM output:\n{e}"

    @abstractmethod
    def step(self, memory_step: ActionStep) -> Generator[Any, None, None]:
        """To be implemented in children classes. Should return either None if the step is not final."""
        pass

    def replay(self, detailed: bool = False):
        """Prints a pretty replay of the agent's steps.

        Args:
            detailed (bool, optional): If True, also displays the memory at each step. Defaults to False.
                Careful: will increase log length exponentially. Use only for debugging.
        """
        self.memory.replay(self.logger, detailed=detailed)

    def __call__(self, task: str, **kwargs):
        """Adds additional prompting for the managed agent, runs it, and wraps the output.
        This method is called only by a managed agent.
        """
        full_task = populate_template(
            self.prompt_templates["managed_agent"]["task"],
            variables=dict(name=self.name, task=task),
        )
        report = self.run(full_task, **kwargs)
        answer = populate_template(
            self.prompt_templates["managed_agent"]["report"], variables=dict(name=self.name, final_answer=report)
        )
        if self.provide_run_summary:
            answer += "\n\nFor more detail, find below a summary of this agent's work:\n<summary_of_work>\n"
            for message in self.write_memory_to_messages(summary_mode=True):
                content = message["content"]
                answer += "\n" + truncate_content(str(content)) + "\n---"
            answer += "\n</summary_of_work>"
        return answer

    def save(self, output_dir: str | Path, relative_path: Optional[str] = None):
        """
        Saves the relevant code files for your agent. This will copy the code of your agent in `output_dir` as well as autogenerate:

        - a `tools` folder containing the logic for each of the tools under `tools/{tool_name}.py`.
        - a `managed_agents` folder containing the logic for each of the managed agents.
        - an `agent.json` file containing a dictionary representing your agent.
        - a `prompt.yaml` file containing the prompt templates used by your agent.
        - an `app.py` file providing a UI for your agent when it is exported to a Space with `agent.push_to_hub()`
        - a `requirements.txt` containing the names of the modules used by your tool (as detected when inspecting its
          code)

        Args:
            output_dir (`str` or `Path`): The folder in which you want to save your agent.
        """
        make_init_file(output_dir)

        # Recursively save managed agents
        if self.managed_agents:
            make_init_file(os.path.join(output_dir, "managed_agents"))
            for agent_name, agent in self.managed_agents.items():
                agent_suffix = f"managed_agents.{agent_name}"
                if relative_path:
                    agent_suffix = relative_path + "." + agent_suffix
                agent.save(os.path.join(output_dir, "managed_agents", agent_name), relative_path=agent_suffix)

        class_name = self.__class__.__name__

        # Save tools to different .py files
        for tool in self.tools.values():
            make_init_file(os.path.join(output_dir, "tools"))
            tool.save(os.path.join(output_dir, "tools"), tool_file_name=tool.name, make_gradio_app=False)

        # Save prompts to yaml
        yaml_prompts = yaml.safe_dump(
            self.prompt_templates,
            default_style="|",  # This forces block literals for all strings
            default_flow_style=False,
            width=float("inf"),
            sort_keys=False,
            allow_unicode=True,
            indent=2,
        )

        with open(os.path.join(output_dir, "prompts.yaml"), "w", encoding="utf-8") as f:
            f.write(yaml_prompts)

        # Save agent dictionary to json
        agent_dict = self.to_dict()
        agent_dict["tools"] = [tool.name for tool in self.tools.values()]
        agent_dict["managed_agents"] = {agent.name: agent.__class__.__name__ for agent in self.managed_agents.values()}
        with open(os.path.join(output_dir, "agent.json"), "w", encoding="utf-8") as f:
            json.dump(agent_dict, f, indent=4)

        # Save requirements
        with open(os.path.join(output_dir, "requirements.txt"), "w", encoding="utf-8") as f:
            f.writelines(f"{r}\n" for r in agent_dict["requirements"])

        # Make agent.py file with Gradio UI
        agent_name = f"agent_{self.name}" if getattr(self, "name", None) else "agent"
        managed_agent_relative_path = relative_path + "." if relative_path is not None else ""
        app_template = textwrap.dedent("""
            import yaml
            import os
            from smolagents import GradioUI, {{ class_name }}, {{ agent_dict['model']['class'] }}

            # Get current directory path
            CURRENT_DIR = os.path.dirname(os.path.abspath(__file__))

            {% for tool in tools.values() -%}
            from {{managed_agent_relative_path}}tools.{{ tool.name }} import {{ tool.__class__.__name__ }} as {{ tool.name | camelcase }}
            {% endfor %}
            {% for managed_agent in managed_agents.values() -%}
            from {{managed_agent_relative_path}}managed_agents.{{ managed_agent.name }}.app import agent_{{ managed_agent.name }}
            {% endfor %}

            model = {{ agent_dict['model']['class'] }}(
            {% for key in agent_dict['model']['data'] if key not in ['class', 'last_input_token_count', 'last_output_token_count'] -%}
                {{ key }}={{ agent_dict['model']['data'][key]|repr }},
            {% endfor %})

            {% for tool in tools.values() -%}
            {{ tool.name }} = {{ tool.name | camelcase }}()
            {% endfor %}

            with open(os.path.join(CURRENT_DIR, "prompts.yaml"), 'r') as stream:
                prompt_templates = yaml.safe_load(stream)

            {{ agent_name }} = {{ class_name }}(
                model=model,
                tools=[{% for tool_name in tools.keys() if tool_name != "final_answer" %}{{ tool_name }}{% if not loop.last %}, {% endif %}{% endfor %}],
                managed_agents=[{% for subagent_name in managed_agents.keys() %}agent_{{ subagent_name }}{% if not loop.last %}, {% endif %}{% endfor %}],
                {% for attribute_name, value in agent_dict.items() if attribute_name not in ["model", "tools", "prompt_templates", "authorized_imports", "managed_agents", "requirements"] -%}
                {{ attribute_name }}={{ value|repr }},
                {% endfor %}prompt_templates=prompt_templates
            )
            if __name__ == "__main__":
                GradioUI({{ agent_name }}).launch()
            """).strip()
        template_env = jinja2.Environment(loader=jinja2.BaseLoader(), undefined=jinja2.StrictUndefined)
        template_env.filters["repr"] = repr
        template_env.filters["camelcase"] = lambda value: "".join(word.capitalize() for word in value.split("_"))
        template = template_env.from_string(app_template)

        # Render the app.py file from Jinja2 template
        app_text = template.render(
            {
                "agent_name": agent_name,
                "class_name": class_name,
                "agent_dict": agent_dict,
                "tools": self.tools,
                "managed_agents": self.managed_agents,
                "managed_agent_relative_path": managed_agent_relative_path,
            }
        )

        with open(os.path.join(output_dir, "app.py"), "w", encoding="utf-8") as f:
            f.write(app_text + "\n")  # Append newline at the end

    def to_dict(self) -> dict[str, Any]:
        """Convert the agent to a dictionary representation.

        Returns:
            `dict`: Dictionary representation of the agent.
        """
        # TODO: handle serializing step_callbacks and final_answer_checks
        for attr in ["final_answer_checks", "step_callbacks"]:
            if getattr(self, attr, None):
                self.logger.log(f"This agent has {attr}: they will be ignored by this method.", LogLevel.INFO)

        tool_dicts = [tool.to_dict() for tool in self.tools.values()]
        tool_requirements = {req for tool in self.tools.values() for req in tool.to_dict()["requirements"]}
        managed_agents_requirements = {
            req for managed_agent in self.managed_agents.values() for req in managed_agent.to_dict()["requirements"]
        }
        requirements = tool_requirements | managed_agents_requirements
        if hasattr(self, "authorized_imports"):
            requirements.update(
                {package.split(".")[0] for package in self.authorized_imports if package not in BASE_BUILTIN_MODULES}
            )

        agent_dict = {
            "class": self.__class__.__name__,
            "tools": tool_dicts,
            "model": {
                "class": self.model.__class__.__name__,
                "data": self.model.to_dict(),
            },
            "managed_agents": [managed_agent.to_dict() for managed_agent in self.managed_agents.values()],
            "prompt_templates": self.prompt_templates,
            "max_steps": self.max_steps,
            "verbosity_level": int(self.logger.level),
            "grammar": self.grammar,
            "planning_interval": self.planning_interval,
            "name": self.name,
            "description": self.description,
            "requirements": sorted(requirements),
        }
        return agent_dict

    @classmethod
    def from_dict(cls, agent_dict: dict[str, Any], **kwargs) -> "MultiStepAgent":
        """Create agent from a dictionary representation.

        Args:
            agent_dict (`dict[str, Any]`): Dictionary representation of the agent.
            **kwargs: Additional keyword arguments that will override agent_dict values.

        Returns:
            `MultiStepAgent`: Instance of the agent class.
        """
        # Load model
        model_info = agent_dict["model"]
        model_class = getattr(importlib.import_module("smolagents.models"), model_info["class"])
        model = model_class.from_dict(model_info["data"])
        # Load tools
        tools = []
        for tool_info in agent_dict["tools"]:
            tools.append(Tool.from_code(tool_info["code"]))
        # Load managed agents
        managed_agents = []
        for managed_agent_name, managed_agent_class_name in agent_dict["managed_agents"].items():
            managed_agent_class = getattr(importlib.import_module("smolagents.agents"), managed_agent_class_name)
            managed_agents.append(managed_agent_class.from_dict(agent_dict["managed_agents"][managed_agent_name]))
        # Extract base agent parameters
        agent_args = {
            "model": model,
            "tools": tools,
            "prompt_templates": agent_dict.get("prompt_templates"),
            "max_steps": agent_dict.get("max_steps"),
            "verbosity_level": agent_dict.get("verbosity_level"),
            "grammar": agent_dict.get("grammar"),
            "planning_interval": agent_dict.get("planning_interval"),
            "name": agent_dict.get("name"),
            "description": agent_dict.get("description"),
        }
        # Filter out None values to use defaults from __init__
        agent_args = {k: v for k, v in agent_args.items() if v is not None}
        # Update with any additional kwargs
        agent_args.update(kwargs)
        # Create agent instance
        return cls(**agent_args)

    @classmethod
    def from_hub(
        cls,
        repo_id: str,
        token: Optional[str] = None,
        trust_remote_code: bool = False,
        **kwargs,
    ):
        """
        Loads an agent defined on the Hub.

        <Tip warning={true}>

        Loading a tool from the Hub means that you'll download the tool and execute it locally.
        ALWAYS inspect the tool you're downloading before loading it within your runtime, as you would do when
        installing a package using pip/npm/apt.

        </Tip>

        Args:
            repo_id (`str`):
                The name of the repo on the Hub where your tool is defined.
            token (`str`, *optional*):
                The token to identify you on hf.co. If unset, will use the token generated when running
                `huggingface-cli login` (stored in `~/.huggingface`).
            trust_remote_code(`bool`, *optional*, defaults to False):
                This flags marks that you understand the risk of running remote code and that you trust this tool.
                If not setting this to True, loading the tool from Hub will fail.
            kwargs (additional keyword arguments, *optional*):
                Additional keyword arguments that will be split in two: all arguments relevant to the Hub (such as
                `cache_dir`, `revision`, `subfolder`) will be used when downloading the files for your agent, and the
                others will be passed along to its init.
        """
        if not trust_remote_code:
            raise ValueError(
                "Loading an agent from Hub requires to acknowledge you trust its code: to do so, pass `trust_remote_code=True`."
            )

        # Get the agent's Hub folder.
        download_kwargs = {"token": token, "repo_type": "space"} | {
            key: kwargs.pop(key)
            for key in [
                "cache_dir",
                "force_download",
                "proxies",
                "revision",
                "local_files_only",
            ]
            if key in kwargs
        }

        download_folder = Path(snapshot_download(repo_id=repo_id, **download_kwargs))
        return cls.from_folder(download_folder, **kwargs)

    @classmethod
    def from_folder(cls, folder: Union[str, Path], **kwargs):
        """Loads an agent from a local folder.

        Args:
            folder (`str` or `Path`): The folder where the agent is saved.
            **kwargs: Additional keyword arguments that will be passed to the agent's init.
        """
        # Load agent.json
        folder = Path(folder)
        agent_dict = json.loads((folder / "agent.json").read_text())

        # Load managed agents from their respective folders, recursively
        managed_agents = []
        for managed_agent_name, managed_agent_class_name in agent_dict["managed_agents"].items():
            agent_cls = getattr(importlib.import_module("smolagents.agents"), managed_agent_class_name)
            managed_agents.append(agent_cls.from_folder(folder / "managed_agents" / managed_agent_name))
        agent_dict["managed_agents"] = {}

        # Load tools
        tools = []
        for tool_name in agent_dict["tools"]:
            tool_code = (folder / "tools" / f"{tool_name}.py").read_text()
            tools.append({"name": tool_name, "code": tool_code})
        agent_dict["tools"] = tools

        # Add managed agents to kwargs to override the empty list in from_dict
        if managed_agents:
            kwargs["managed_agents"] = managed_agents

        return cls.from_dict(agent_dict, **kwargs)

    def push_to_hub(
        self,
        repo_id: str,
        commit_message: str = "Upload agent",
        private: Optional[bool] = None,
        token: Optional[Union[bool, str]] = None,
        create_pr: bool = False,
    ) -> str:
        """
        Upload the agent to the Hub.

        Parameters:
            repo_id (`str`):
                The name of the repository you want to push to. It should contain your organization name when
                pushing to a given organization.
            commit_message (`str`, *optional*, defaults to `"Upload agent"`):
                Message to commit while pushing.
            private (`bool`, *optional*, defaults to `None`):
                Whether to make the repo private. If `None`, the repo will be public unless the organization's default is private. This value is ignored if the repo already exists.
            token (`bool` or `str`, *optional*):
                The token to use as HTTP bearer authorization for remote files. If unset, will use the token generated
                when running `huggingface-cli login` (stored in `~/.huggingface`).
            create_pr (`bool`, *optional*, defaults to `False`):
                Whether to create a PR with the uploaded files or directly commit.
        """
        repo_url = create_repo(
            repo_id=repo_id,
            token=token,
            private=private,
            exist_ok=True,
            repo_type="space",
            space_sdk="gradio",
        )
        repo_id = repo_url.repo_id
        metadata_update(
            repo_id,
            {"tags": ["smolagents", "agent"]},
            repo_type="space",
            token=token,
            overwrite=True,
        )

        with tempfile.TemporaryDirectory() as work_dir:
            self.save(work_dir)
            logger.info(f"Uploading the following files to {repo_id}: {','.join(os.listdir(work_dir))}")
            return upload_folder(
                repo_id=repo_id,
                commit_message=commit_message,
                folder_path=work_dir,
                token=token,
                create_pr=create_pr,
                repo_type="space",
            )


class ToolCallingAgent(MultiStepAgent):
    """
    This agent uses JSON-like tool calls, using method `model.get_tool_call` to leverage the LLM engine's tool calling capabilities.

    Args:
        tools (`list[Tool]`): [`Tool`]s that the agent can use.
        model (`Callable[[list[dict[str, str]]], ChatMessage]`): Model that will generate the agent's actions.
        prompt_templates ([`~agents.PromptTemplates`], *optional*): Prompt templates.
        planning_interval (`int`, *optional*): Interval at which the agent will run a planning step.
        **kwargs: Additional keyword arguments.
    """

    def __init__(
        self,
        tools: List[Tool],
        model: Callable[[List[Dict[str, str]]], ChatMessage],
        prompt_templates: Optional[PromptTemplates] = None,
        planning_interval: Optional[int] = None,
        **kwargs,
    ):
        prompt_templates = prompt_templates or yaml.safe_load(
            importlib.resources.files("smolagents.prompts").joinpath("toolcalling_agent.yaml").read_text()
        )
        super().__init__(
            tools=tools,
            model=model,
            prompt_templates=prompt_templates,
            planning_interval=planning_interval,
            **kwargs,
        )

    def initialize_system_prompt(self) -> str:
        system_prompt = populate_template(
            self.prompt_templates["system_prompt"],
            variables={"tools": self.tools, "managed_agents": self.managed_agents},
        )
        return system_prompt

    def step(self, memory_step: ActionStep) -> Generator[Any, None, None]:
        """
        Perform one step in the ReAct framework: the agent thinks, acts, and observes the result.
        Returns None if the step is not final.
        """
        memory_messages = self.write_memory_to_messages()

        input_messages = memory_messages.copy()

        # Add new step in logs
        memory_step.model_input_messages = input_messages

        try:
            chat_message: ChatMessage = self.model(
                input_messages,
                stop_sequences=["Observation:", "Calling tools:"],
                tools_to_call_from=list(self.tools.values()),
            )
            memory_step.model_output_message = chat_message
            model_output = chat_message.content
            self.logger.log_markdown(
                content=model_output if model_output else str(chat_message.raw),
                title="Output message of the LLM:",
                level=LogLevel.DEBUG,
            )

            memory_step.model_output_message.content = model_output
            memory_step.model_output = model_output
        except Exception as e:
            raise AgentGenerationError(f"Error while generating output:\n{e}", self.logger) from e

        if chat_message.tool_calls is None or len(chat_message.tool_calls) == 0:
            try:
                chat_message = self.model.parse_tool_calls(chat_message)
            except Exception as e:
                raise AgentParsingError(f"Error while parsing tool call from model output: {e}", self.logger)
        else:
            for tool_call in chat_message.tool_calls:
                tool_call.function.arguments = parse_json_if_needed(tool_call.function.arguments)
        tool_call = chat_message.tool_calls[0]  # type: ignore
        tool_name, tool_call_id = tool_call.function.name, tool_call.id
        tool_arguments = tool_call.function.arguments
        memory_step.model_output = str(f"Called Tool: '{tool_name}' with arguments: {tool_arguments}")
        memory_step.tool_calls = [ToolCall(name=tool_name, arguments=tool_arguments, id=tool_call_id)]

        # Execute
        self.logger.log(
            Panel(Text(f"Calling tool: '{tool_name}' with arguments: {tool_arguments}")),
            level=LogLevel.INFO,
        )
        if tool_name == "final_answer":
            if isinstance(tool_arguments, dict):
                if "answer" in tool_arguments:
                    answer = tool_arguments["answer"]
                else:
                    answer = tool_arguments
            else:
                answer = tool_arguments
            if (
                isinstance(answer, str) and answer in self.state.keys()
            ):  # if the answer is a state variable, return the value
                final_answer = self.state[answer]
                self.logger.log(
                    f"[bold {YELLOW_HEX}]Final answer:[/bold {YELLOW_HEX}] Extracting key '{answer}' from state to return value '{final_answer}'.",
                    level=LogLevel.INFO,
                )
            else:
                final_answer = answer
                self.logger.log(
                    Text(f"Final answer: {final_answer}", style=f"bold {YELLOW_HEX}"),
                    level=LogLevel.INFO,
                )

            memory_step.action_output = final_answer
            yield final_answer
        else:
            if tool_arguments is None:
                tool_arguments = {}
            observation = self.execute_tool_call(tool_name, tool_arguments)
            observation_type = type(observation)
            if observation_type in [AgentImage, AgentAudio]:
                if observation_type == AgentImage:
                    observation_name = "image.png"
                elif observation_type == AgentAudio:
                    observation_name = "audio.mp3"
                # TODO: observation naming could allow for different names of same type

                self.state[observation_name] = observation
                updated_information = f"Stored '{observation_name}' in memory."
            else:
                updated_information = str(observation).strip()
            self.logger.log(
                f"Observations: {updated_information.replace('[', '|')}",  # escape potential rich-tag-like components
                level=LogLevel.INFO,
            )
            memory_step.observations = updated_information
            yield None

    def _substitute_state_variables(self, arguments: Union[Dict[str, str], str]) -> Union[Dict[str, Any], str]:
        """Replace string values in arguments with their corresponding state values if they exist."""
        if isinstance(arguments, dict):
            return {
                key: self.state.get(value, value) if isinstance(value, str) else value
                for key, value in arguments.items()
            }
        return arguments

    def execute_tool_call(self, tool_name: str, arguments: Union[Dict[str, str], str]) -> Any:
        """
        Execute a tool or managed agent with the provided arguments.

        The arguments are replaced with the actual values from the state if they refer to state variables.

        Args:
            tool_name (`str`): Name of the tool or managed agent to execute.
            arguments (dict[str, str] | str): Arguments passed to the tool call.
        """
        # Check if the tool exists
        available_tools = {**self.tools, **self.managed_agents}
        if tool_name not in available_tools:
            raise AgentToolExecutionError(
                f"Unknown tool {tool_name}, should be one of: {', '.join(available_tools)}.", self.logger
            )

        # Get the tool and substitute state variables in arguments
        tool = available_tools[tool_name]
        arguments = self._substitute_state_variables(arguments)
        is_managed_agent = tool_name in self.managed_agents

        try:
            # Call tool with appropriate arguments
            if isinstance(arguments, dict):
                return tool(**arguments) if is_managed_agent else tool(**arguments, sanitize_inputs_outputs=True)
            elif isinstance(arguments, str):
                return tool(arguments) if is_managed_agent else tool(arguments, sanitize_inputs_outputs=True)
            else:
                raise TypeError(f"Unsupported arguments type: {type(arguments)}")

        except TypeError as e:
            # Handle invalid arguments
            description = getattr(tool, "description", "No description")
            if is_managed_agent:
                error_msg = (
                    f"Invalid request to team member '{tool_name}' with arguments {json.dumps(arguments)}: {e}\n"
                    "You should call this team member with a valid request.\n"
                    f"Team member description: {description}"
                )
            else:
                error_msg = (
                    f"Invalid call to tool '{tool_name}' with arguments {json.dumps(arguments)}: {e}\n"
                    "You should call this tool with correct input arguments.\n"
                    f"Expected inputs: {json.dumps(tool.inputs)}\n"
                    f"Returns output type: {tool.output_type}\n"
                    f"Tool description: '{description}'"
                )
            raise AgentToolCallError(error_msg, self.logger) from e

        except Exception as e:
            # Handle execution errors
            if is_managed_agent:
                error_msg = (
                    f"Error executing request to team member '{tool_name}' with arguments {json.dumps(arguments)}: {e}\n"
                    "Please try again or request to another team member"
                )
            else:
                error_msg = (
                    f"Error executing tool '{tool_name}' with arguments {json.dumps(arguments)}: {type(e).__name__}: {e}\n"
                    "Please try again or use another tool"
                )
            raise AgentToolExecutionError(error_msg, self.logger) from e


class CodeAgent(MultiStepAgent):
    """
    In this agent, the tool calls will be formulated by the LLM in code format, then parsed and executed.

    Args:
        tools (`list[Tool]`): [`Tool`]s that the agent can use.
        model (`Model`): Model that will generate the agent's actions.
        prompt_templates ([`~agents.PromptTemplates`], *optional*): Prompt templates.
        grammar (`dict[str, str]`, *optional*): Grammar used to parse the LLM output.
        additional_authorized_imports (`list[str]`, *optional*): Additional authorized imports for the agent.
        planning_interval (`int`, *optional*): Interval at which the agent will run a planning step.
        executor_type (`str`, default `"local"`): Which executor type to use between `"local"`, `"e2b"`, or `"docker"`.
        executor_kwargs (`dict`, *optional*): Additional arguments to pass to initialize the executor.
        max_print_outputs_length (`int`, *optional*): Maximum length of the print outputs.
        stream_outputs (`bool`, *optional*, default `False`): Whether to stream outputs during execution.
        **kwargs: Additional keyword arguments.
    """

    def __init__(
        self,
        tools: List[Tool],
        model: Model,
        prompt_templates: Optional[PromptTemplates] = None,
        grammar: Optional[Dict[str, str]] = None,
        additional_authorized_imports: Optional[List[str]] = None,
        planning_interval: Optional[int] = None,
        executor_type: str | None = "local",
        executor_kwargs: Optional[Dict[str, Any]] = None,
        max_print_outputs_length: Optional[int] = None,
        stream_outputs: bool = False,
        **kwargs,
    ):
        self.additional_authorized_imports = additional_authorized_imports if additional_authorized_imports else []
        self.authorized_imports = sorted(set(BASE_BUILTIN_MODULES) | set(self.additional_authorized_imports))
        self.max_print_outputs_length = max_print_outputs_length
        prompt_templates = prompt_templates or yaml.safe_load(
            importlib.resources.files("smolagents.prompts").joinpath("code_agent.yaml").read_text()
        )
        super().__init__(
            tools=tools,
            model=model,
            prompt_templates=prompt_templates,
            grammar=grammar,
            planning_interval=planning_interval,
            **kwargs,
        )
        self.stream_outputs = stream_outputs
        if self.stream_outputs and not hasattr(self.model, "generate_stream"):
            raise ValueError(
                "`stream_outputs` is set to True, but the model class implements no `generate_stream` method."
            )
        if "*" in self.additional_authorized_imports:
            self.logger.log(
                "Caution: you set an authorization for all imports, meaning your agent can decide to import any package it deems necessary. This might raise issues if the package is not installed in your environment.",
                level=LogLevel.INFO,
            )
        self.executor_type = executor_type or "local"
        self.executor_kwargs = executor_kwargs or {}
        self.python_executor = self.create_python_executor()

    def create_python_executor(self) -> PythonExecutor:
        match self.executor_type:
            case "e2b" | "docker":
                if self.managed_agents:
                    raise Exception("Managed agents are not yet supported with remote code execution.")
                if self.executor_type == "e2b":
                    return E2BExecutor(self.additional_authorized_imports, self.logger, **self.executor_kwargs)
                else:
                    return DockerExecutor(self.additional_authorized_imports, self.logger, **self.executor_kwargs)
            case "local":
                return LocalPythonExecutor(
                    self.additional_authorized_imports,
                    max_print_outputs_length=self.max_print_outputs_length,
                )
            case _:  # if applicable
                raise ValueError(f"Unsupported executor type: {self.executor_type}")

    def initialize_system_prompt(self) -> str:
        system_prompt = populate_template(
            self.prompt_templates["system_prompt"],
            variables={
                "tools": self.tools,
                "managed_agents": self.managed_agents,
                "authorized_imports": (
                    "You can import from any package you want."
                    if "*" in self.authorized_imports
                    else str(self.authorized_imports)
                ),
            },
        )
        return system_prompt

    def step(self, memory_step: ActionStep) -> Generator[Any, None, None]:
        """
        Perform one step in the ReAct framework: the agent thinks, acts, and observes the result.
        Returns None if the step is not final.
        """
        memory_messages = self.write_memory_to_messages()

        input_messages = memory_messages.copy()
        ### Generate model output ###
        memory_step.model_input_messages = input_messages
        try:
            additional_args = {"grammar": self.grammar} if self.grammar is not None else {}
            if self.stream_outputs:
                output_stream = self.model.generate_stream(
                    input_messages,
                    stop_sequences=["<end_code>", "Observation:", "Calling tools:"],
                    **additional_args,
                )
                output_text = ""
                with Live("", console=self.logger.console, vertical_overflow="visible") as live:
                    for event in output_stream:
<<<<<<< HEAD
                        if isinstance(event, CompletionDelta):
                            if event.content is not None:
                                output_text += event.content
                                live.update(Markdown(output_text))
                        elif isinstance(event, ToolCall):
                            memory_step.tool_calls = [event]
                        yield event
=======
                        if event.content is not None:
                            output_text += event.content
                            live.update(Markdown(output_text))
>>>>>>> 05b709d3

                model_output = output_text
                chat_message = ChatMessage(role="assistant", content=model_output)
                memory_step.model_output_message = chat_message
                model_output = chat_message.content
            else:
                chat_message: ChatMessage = self.model(
                    input_messages,
                    stop_sequences=["<end_code>", "Observation:", "Calling tools:"],
                    **additional_args,
                )
                memory_step.model_output_message = chat_message
                model_output = chat_message.content
                self.logger.log_markdown(
                    content=model_output,
                    title="Output message of the LLM:",
                    level=LogLevel.DEBUG,
                )

            # This adds <end_code> sequence to the history.
            # This will nudge ulterior LLM calls to finish with <end_code>, thus efficiently stopping generation.
            if model_output and model_output.strip().endswith("```"):
                model_output += "<end_code>"
                memory_step.model_output_message.content = model_output

            memory_step.model_output = model_output
        except Exception as e:
            raise AgentGenerationError(f"Error in generating model output:\n{e}", self.logger) from e

        ### Parse output ###
        try:
            code_action = fix_final_answer_code(parse_code_blobs(model_output))
        except Exception as e:
            error_msg = f"Error in code parsing:\n{e}\nMake sure to provide correct code blobs."
            raise AgentParsingError(error_msg, self.logger)

        memory_step.tool_calls = [
            ToolCall(
                name="python_interpreter",
                arguments=code_action,
                id=f"call_{len(self.memory.steps)}",
            )
        ]

        ### Execute action ###
        self.logger.log_code(title="Executing parsed code:", content=code_action, level=LogLevel.INFO)
        is_final_answer = False
        try:
            output, execution_logs, is_final_answer = self.python_executor(code_action)
            execution_outputs_console = []
            if len(execution_logs) > 0:
                execution_outputs_console += [
                    Text("Execution logs:", style="bold"),
                    Text(execution_logs),
                ]
            observation = "Execution logs:\n" + execution_logs
        except Exception as e:
            if hasattr(self.python_executor, "state") and "_print_outputs" in self.python_executor.state:
                execution_logs = str(self.python_executor.state["_print_outputs"])
                if len(execution_logs) > 0:
                    execution_outputs_console = [
                        Text("Execution logs:", style="bold"),
                        Text(execution_logs),
                    ]
                    memory_step.observations = "Execution logs:\n" + execution_logs
                    self.logger.log(Group(*execution_outputs_console), level=LogLevel.INFO)
            error_msg = str(e)
            if "Import of " in error_msg and " is not allowed" in error_msg:
                self.logger.log(
                    "[bold red]Warning to user: Code execution failed due to an unauthorized import - Consider passing said import under `additional_authorized_imports` when initializing your CodeAgent.",
                    level=LogLevel.INFO,
                )
            raise AgentExecutionError(error_msg, self.logger)

        truncated_output = truncate_content(str(output))
        observation += "Last output from code snippet:\n" + truncated_output
        memory_step.observations = observation

        execution_outputs_console += [
            Text(
                f"{('Out - Final answer' if is_final_answer else 'Out')}: {truncated_output}",
                style=(f"bold {YELLOW_HEX}" if is_final_answer else ""),
            ),
        ]
        self.logger.log(Group(*execution_outputs_console), level=LogLevel.INFO)
        memory_step.action_output = output
        yield output if is_final_answer else None

    def to_dict(self) -> dict[str, Any]:
        """Convert the agent to a dictionary representation.

        Returns:
            `dict`: Dictionary representation of the agent.
        """
        agent_dict = super().to_dict()
        agent_dict["authorized_imports"] = self.authorized_imports
        agent_dict["executor_type"] = self.executor_type
        agent_dict["executor_kwargs"] = self.executor_kwargs
        agent_dict["max_print_outputs_length"] = self.max_print_outputs_length
        return agent_dict

    @classmethod
    def from_dict(cls, agent_dict: dict[str, Any], **kwargs) -> "CodeAgent":
        """Create CodeAgent from a dictionary representation.

        Args:
            agent_dict (`dict[str, Any]`): Dictionary representation of the agent.
            **kwargs: Additional keyword arguments that will override agent_dict values.

        Returns:
            `CodeAgent`: Instance of the CodeAgent class.
        """
        # Add CodeAgent-specific parameters to kwargs
        code_agent_kwargs = {
            "additional_authorized_imports": agent_dict.get("authorized_imports"),
            "executor_type": agent_dict.get("executor_type"),
            "executor_kwargs": agent_dict.get("executor_kwargs"),
            "max_print_outputs_length": agent_dict.get("max_print_outputs_length"),
        }
        # Filter out None values
        code_agent_kwargs = {k: v for k, v in code_agent_kwargs.items() if v is not None}
        # Update with any additional kwargs
        code_agent_kwargs.update(kwargs)
        # Call the parent class's from_dict method
        return super().from_dict(agent_dict, **code_agent_kwargs)<|MERGE_RESOLUTION|>--- conflicted
+++ resolved
@@ -1298,19 +1298,10 @@
                 output_text = ""
                 with Live("", console=self.logger.console, vertical_overflow="visible") as live:
                     for event in output_stream:
-<<<<<<< HEAD
-                        if isinstance(event, CompletionDelta):
-                            if event.content is not None:
-                                output_text += event.content
-                                live.update(Markdown(output_text))
-                        elif isinstance(event, ToolCall):
-                            memory_step.tool_calls = [event]
-                        yield event
-=======
                         if event.content is not None:
                             output_text += event.content
                             live.update(Markdown(output_text))
->>>>>>> 05b709d3
+                        yield event
 
                 model_output = output_text
                 chat_message = ChatMessage(role="assistant", content=model_output)
