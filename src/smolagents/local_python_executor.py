--- conflicted
+++ resolved
@@ -1432,12 +1432,7 @@
         # TODO: assert self.authorized imports are all installed locally
         self.static_tools = None
 
-<<<<<<< HEAD
     def __call__(self, code_action: str) -> Tuple[Any, str, bool]:
-=======
-    def __call__(self, code_action: str, additional_variables: Dict[str, Any]) -> Tuple[Any, str, bool]:
-        self.state.update(additional_variables)
->>>>>>> 85e4ef21
         output, is_final_answer = evaluate_python_code(
             code_action,
             static_tools=self.static_tools,
