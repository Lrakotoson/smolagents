--- conflicted
+++ resolved
@@ -16,11 +16,7 @@
 import os
 import re
 import shutil
-<<<<<<< HEAD
 from pathlib import Path
-from typing import Optional
-=======
->>>>>>> 68cdf522
 
 from smolagents.agent_types import AgentAudio, AgentImage, AgentText
 from smolagents.agents import MultiStepAgent, PlanningStep
