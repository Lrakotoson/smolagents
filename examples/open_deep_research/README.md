# Open Deep Research

Welcome to this open replication of [OpenAI's Deep Research](https://openai.com/index/introducing-deep-research/)! This agent attempts to replicate OpenAI's model and achieve similar performance on research tasks.

Read more about this implementation's goal and methods in our [blog post](https://huggingface.co/blog/open-deep-research).


This agent achieves **55% pass@1** on the GAIA validation set, compared to **67%** for the original Deep Research.

## Setup

To get started, follow the steps below:

### Clone the repository

```bash
git clone https://github.com/huggingface/smolagents.git
cd smolagents/examples/open_deep_research
```

### Install dependencies

Run the following command to install the required dependencies from the `requirements.txt` file:

```bash
pip install -r requirements.txt
```

### Install the development version of `smolagents`

```bash
pip install -e ../../.[dev]
```

### Set up environment variables

The agent uses the `GoogleSearchTool` for web search, which requires an environment variable with the corresponding API key, based on the selected provider:
- `SERPAPI_API_KEY` for SerpApi: [Sign up here to get a key](https://serpapi.com/users/sign_up)
- `SERPER_API_KEY` for Serper: [Sign up here to get a key](https://serper.dev/signup)

Depending on the model you want to use, you may need to set environment variables.
For example, to use the default `o1` model, you need to set the `OPENAI_API_KEY` environment variable.
[Sign up here to get a key](https://platform.openai.com/signup).

> [!WARNING]
> The use of the default `o1` model is restricted to tier-3 access: https://help.openai.com/en/articles/10362446-api-access-to-o1-and-o3-mini


## Usage

Then you're good to go! Run the run.py script, as in:
```bash
<<<<<<< HEAD
python run.py --model-id "o1" --question "Your question here!"
```

## Full reproducibility of results
> [!WARNING]
> The data used in our submissions to GAIA was augmented in this way:
> -  For each single-page .pdf or .xls file, it was opened in a file reader (MacOS Sonoma Numbers or Preview), and a ".png" screenshot was taken and added to the folder.
> - Then for any file used in a question, the file loading system checks if there is a ".png" extension version of the file, and loads it instead of the original if it exists.
> This process was done manually but could be automatized.
=======
python run.py --model-id "o1" "Your question here!"
```
>>>>>>> 8758ef3b
<|MERGE_RESOLUTION|>--- conflicted
+++ resolved
@@ -50,8 +50,7 @@
 
 Then you're good to go! Run the run.py script, as in:
 ```bash
-<<<<<<< HEAD
-python run.py --model-id "o1" --question "Your question here!"
+python run.py --model-id "o1" "Your question here!"
 ```
 
 ## Full reproducibility of results
@@ -59,8 +58,4 @@
 > The data used in our submissions to GAIA was augmented in this way:
 > -  For each single-page .pdf or .xls file, it was opened in a file reader (MacOS Sonoma Numbers or Preview), and a ".png" screenshot was taken and added to the folder.
 > - Then for any file used in a question, the file loading system checks if there is a ".png" extension version of the file, and loads it instead of the original if it exists.
-> This process was done manually but could be automatized.
-=======
-python run.py --model-id "o1" "Your question here!"
-```
->>>>>>> 8758ef3b
+> This process was done manually but could be automatized.